--- conflicted
+++ resolved
@@ -5,33 +5,23 @@
 	"context"
 	"encoding/json"
 	"fmt"
-<<<<<<< HEAD
 	"io/ioutil"
-=======
->>>>>>> 28a2b205
 	"net/http"
 	"net/url"
+
+	"golang.org/x/xerrors"
 
 	"github.com/Yamashou/gqlgenc/graphqljson"
 	"github.com/vektah/gqlparser/v2/gqlerror"
 )
 
-<<<<<<< HEAD
 // HTTPRequestOption represents the options applicable to the http client
-type HTTPRequestOption func(req *http.Request)
-=======
 type HTTPRequestOption func(ctx context.Context, req *http.Request)
->>>>>>> 28a2b205
 type HTTPResponseCallback func(ctx context.Context, res *http.Response)
 
 // Client is the http client wrapper
 type Client struct {
-<<<<<<< HEAD
-	Client                *http.Client
-	BaseURL               string
-=======
 	ClientPool            ClientPool
->>>>>>> 28a2b205
 	HTTPRequestOptions    []HTTPRequestOption
 	HTTPResponseCallbacks []HTTPResponseCallback
 }
@@ -43,13 +33,7 @@
 	OperationName string                 `json:"operationName,omitempty"`
 }
 
-<<<<<<< HEAD
 // NewClient creates a new http client wrapper
-func NewClient(client *http.Client, baseURL string, options []HTTPRequestOption, callbacks []HTTPResponseCallback) *Client {
-	return &Client{
-		Client:                client,
-		BaseURL:               baseURL,
-=======
 func NewClient(
 	clientPool ClientPool,
 	options []HTTPRequestOption,
@@ -57,23 +41,19 @@
 ) *Client {
 	return &Client{
 		ClientPool:            clientPool,
->>>>>>> 28a2b205
 		HTTPRequestOptions:    options,
 		HTTPResponseCallbacks: callbacks,
 	}
 }
 
-<<<<<<< HEAD
-func (c *Client) newRequest(ctx context.Context, operationName, query string, vars map[string]interface{}, httpRequestOptions []HTTPRequestOption) (*http.Request, error) {
-=======
 func (c *Client) newRequest(
 	ctx context.Context,
 	host, endpoint string,
-	query string, vars map[string]interface{},
+	operationName, query string,
+	vars map[string]interface{},
 	httpRequestOptions []HTTPRequestOption,
 	httpResponseCallbacks []HTTPResponseCallback,
 ) (*http.Request, error) {
->>>>>>> 28a2b205
 	r := &Request{
 		Query:         query,
 		Variables:     vars,
@@ -102,7 +82,6 @@
 	return req, nil
 }
 
-<<<<<<< HEAD
 // GqlErrorList is the struct of a standard graphql error response
 type GqlErrorList struct {
 	Errors gqlerror.List `json:"errors"`
@@ -144,97 +123,6 @@
 // the response into the given object.
 func (c *Client) Post(ctx context.Context, operationName, query string, respData interface{}, vars map[string]interface{}, httpRequestOptions []HTTPRequestOption,
 	httpResponseCallbacks []HTTPResponseCallback) error {
-	req, err := c.newRequest(ctx, operationName, query, vars, httpRequestOptions)
-	if err != nil {
-		return fmt.Errorf("don't create request: %w", err)
-	}
-	req.Header.Set("Content-Type", "application/json; charset=utf-8")
-	req.Header.Set("Accept", "application/json; charset=utf-8")
-
-	resp, err := c.Client.Do(req)
-	if err != nil {
-		return fmt.Errorf("request failed: %w", err)
-	}
-	defer resp.Body.Close()
-
-	body, err := ioutil.ReadAll(resp.Body)
-	if err != nil {
-		return fmt.Errorf("failed to read response body: %w", err)
-	}
-
-	parseErr := parseResponse(body, resp.StatusCode, respData)
-
-	for _, httpResponseCallback := range c.HTTPResponseCallbacks {
-		httpResponseCallback(ctx, resp)
-	}
-	for _, callback := range httpResponseCallbacks {
-		callback(ctx, resp)
-	}
-
-	return parseErr
-}
-
-func parseResponse(body []byte, httpCode int, result interface{}) error {
-	errResponse := &ErrorResponse{}
-	isKOCode := httpCode < 200 || 299 < httpCode
-	if isKOCode {
-		errResponse.NetworkError = &HTTPError{
-			Code:    httpCode,
-			Message: fmt.Sprintf("Response body %s", string(body)),
-		}
-	}
-
-	// some servers return a graphql error with a non OK http code, try anyway to parse the body
-	if err := unmarshal(body, result); err != nil {
-		if gqlErr, ok := err.(*GqlErrorList); ok {
-			errResponse.GqlErrors = &gqlErr.Errors
-		} else if !isKOCode { // if is KO code there is already the http error, this error should not be returned
-			return err
-		}
-	}
-
-	if errResponse.HasErrors() {
-		return errResponse
-	}
-
-	return nil
-}
-
-// response is a GraphQL layer response from a handler.
-type response struct {
-	Data   json.RawMessage `json:"data"`
-	Errors json.RawMessage `json:"errors"`
-}
-
-func unmarshal(data []byte, res interface{}) error {
-	resp := response{}
-	if err := json.Unmarshal(data, &resp); err != nil {
-		return fmt.Errorf("failed to decode data %s: %w", string(data), err)
-	}
-
-	if resp.Errors != nil && len(resp.Errors) > 0 {
-		// try to parse standard graphql error
-		errors := &GqlErrorList{}
-		if e := json.Unmarshal(data, errors); e != nil {
-			return fmt.Errorf("faild to parse graphql errors. Response content %s - %w ", string(data), e)
-		}
-
-		return errors
-	}
-
-	if err := graphqljson.UnmarshalData(resp.Data, res); err != nil {
-		return fmt.Errorf("failed to decode data into response %s: %w", string(data), err)
-	}
-
-	return nil
-=======
-func (c *Client) Post(
-	ctx context.Context,
-	respData interface{},
-	query string, vars map[string]interface{},
-	httpRequestOptions []HTTPRequestOption,
-	httpResponseCallbacks []HTTPResponseCallback,
-) error {
 	host := c.ClientPool.GetHost()
 	endpoint := c.ClientPool.GetEndpoint()
 
@@ -242,7 +130,7 @@
 		httpCl, _ := c.ClientPool.GetClient()
 
 		req, err := c.newRequest(ctx,
-			host, endpoint,
+			host, endpoint, "Query",
 			query, vars,
 			httpRequestOptions, httpResponseCallbacks,
 		)
@@ -263,15 +151,14 @@
 			}
 			return xerrors.Errorf("request failed: %w", err)
 		}
-
-		if err := graphqljson.Unmarshal(res.Body, respData); err != nil {
-			res.Body.Close()
-			return err
-		}
+		body, err := ioutil.ReadAll(res.Body)
 		res.Body.Close()
-
-		if res.StatusCode < 200 || 299 < res.StatusCode {
-			return xerrors.Errorf("http status code: %v", res.StatusCode)
+		if err != nil {
+			return fmt.Errorf("failed to read response body: %w", err)
+		}
+
+		if err := parseResponse(body, res.StatusCode, respData); err != nil {
+			return fmt.Errorf("unable to parse response: %w", err)
 		}
 
 		for _, httpResponseCallback := range c.HTTPResponseCallbacks {
@@ -283,5 +170,59 @@
 
 		return nil
 	}
->>>>>>> 28a2b205
+}
+
+func parseResponse(body []byte, httpCode int, result interface{}) error {
+	errResponse := &ErrorResponse{}
+	isKOCode := httpCode < 200 || 299 < httpCode
+	if isKOCode {
+		errResponse.NetworkError = &HTTPError{
+			Code:    httpCode,
+			Message: fmt.Sprintf("Response body %s", string(body)),
+		}
+	}
+
+	// some servers return a graphql error with a non OK http code, try anyway to parse the body
+	if err := unmarshal(body, result); err != nil {
+		if gqlErr, ok := err.(*GqlErrorList); ok {
+			errResponse.GqlErrors = &gqlErr.Errors
+		} else if !isKOCode { // if is KO code there is already the http error, this error should not be returned
+			return err
+		}
+	}
+
+	if errResponse.HasErrors() {
+		return errResponse
+	}
+
+	return nil
+}
+
+// response is a GraphQL layer response from a handler.
+type response struct {
+	Data   json.RawMessage `json:"data"`
+	Errors json.RawMessage `json:"errors"`
+}
+
+func unmarshal(data []byte, res interface{}) error {
+	resp := response{}
+	if err := json.Unmarshal(data, &resp); err != nil {
+		return fmt.Errorf("failed to decode data %s: %w", string(data), err)
+	}
+
+	if resp.Errors != nil && len(resp.Errors) > 0 {
+		// try to parse standard graphql error
+		errors := &GqlErrorList{}
+		if e := json.Unmarshal(data, errors); e != nil {
+			return fmt.Errorf("faild to parse graphql errors. Response content %s - %w ", string(data), e)
+		}
+
+		return errors
+	}
+
+	if err := graphqljson.UnmarshalData(resp.Data, res); err != nil {
+		return fmt.Errorf("failed to decode data into response %s: %w", string(data), err)
+	}
+
+	return nil
 }