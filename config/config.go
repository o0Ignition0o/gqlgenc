--- conflicted
+++ resolved
@@ -17,6 +17,7 @@
 	"github.com/vektah/gqlparser/v2"
 	"github.com/vektah/gqlparser/v2/ast"
 	"github.com/vektah/gqlparser/v2/validator"
+	"golang.org/x/xerrors"
 	"gopkg.in/yaml.v2"
 )
 
@@ -201,15 +202,9 @@
 		Model:  cfg.Model,
 		Models: models,
 		// TODO: gqlgen must be set exec but client not used
-<<<<<<< HEAD
-		Exec:       config.PackageConfig{Filename: "generated.go"},
-		Directives: map[string]config.DirectiveConfig{},
-		Sources:    sources,
-=======
 		Exec:                     config.PackageConfig{Filename: "generated.go"},
 		Directives:               map[string]config.DirectiveConfig{},
 		OmitSliceElementPointers: true,
->>>>>>> 28a2b205
 	}
 
 	if err := cfg.Client.Check(); err != nil {
@@ -221,18 +216,12 @@
 
 // LoadSchema load and parses the schema from a local file or a remote server
 func (c *Config) LoadSchema(ctx context.Context) error {
-<<<<<<< HEAD
 	var schema *ast.Schema
 
 	if c.SchemaFilename != nil {
 		s, err := c.loadLocalSchema()
 		if err != nil {
 			return fmt.Errorf("load local schema failed: %w", err)
-=======
-	addHeader := func(_ context.Context, req *http.Request) {
-		for key, value := range c.Endpoint.Headers {
-			req.Header.Set(key, value)
->>>>>>> 28a2b205
 		}
 
 		schema = s
@@ -245,60 +234,48 @@
 		schema = s
 	}
 
-<<<<<<< HEAD
-=======
+	if schema.Query == nil {
+		schema.Query = &ast.Definition{
+			Kind: ast.Object,
+			Name: "Query",
+		}
+		schema.Types["Query"] = schema.Query
+	}
+
+	c.GQLConfig.Schema = schema
+
+	return nil
+}
+
+func (c *Config) loadRemoteSchema(ctx context.Context) (*ast.Schema, error) {
+	addHeader := func(_ context.Context, req *http.Request) {
+		for key, value := range c.Endpoint.Headers {
+			req.Header.Set(key, value)
+		}
+	}
 	endpoint, err := url.Parse(c.Endpoint.URL)
 	if err != nil {
-		return xerrors.Errorf("load remote schema failed: %w", err)
+		return nil, xerrors.Errorf("load remote schema failed: %w", err)
 	}
 	httpCl, err := client.NewDefaultClientPool(endpoint)
 	if err != nil {
-		return xerrors.Errorf("load remote schema failed: %w", err)
+		return nil, xerrors.Errorf("load remote schema failed: %w", err)
 	}
 	gqlclient := client.NewClient(
 		httpCl,
 		[]client.HTTPRequestOption{addHeader},
 		nil,
 	)
-	schema, err := LoadRemoteSchema(ctx, gqlclient)
-	if err != nil {
-		return xerrors.Errorf("load remote schema failed: %w", err)
-	}
->>>>>>> 28a2b205
-	if schema.Query == nil {
-		schema.Query = &ast.Definition{
-			Kind: ast.Object,
-			Name: "Query",
-		}
-		schema.Types["Query"] = schema.Query
-	}
-
-	c.GQLConfig.Schema = schema
-
-	return nil
-}
-
-func (c *Config) loadRemoteSchema(ctx context.Context) (*ast.Schema, error) {
-	addHeader := func(req *http.Request) {
-		for key, value := range c.Endpoint.Headers {
-			req.Header.Set(key, value)
-		}
-	}
-	gqlclient := client.NewClient(http.DefaultClient, c.Endpoint.URL, []client.HTTPRequestOption{addHeader}, nil)
 
 	var res introspection.Query
-<<<<<<< HEAD
+
 	if err := gqlclient.Post(ctx, "Query", introspection.Introspection, &res, nil, nil, nil); err != nil {
-		return nil, fmt.Errorf("introspection query failed: %w", err)
+		return nil, xerrors.Errorf("introspection query failed: %w", err)
 	}
 
 	schema, err := validator.ValidateSchemaDocument(introspection.ParseIntrospectionQuery(c.Endpoint.URL, res))
 	if err != nil {
 		return nil, fmt.Errorf("validation error: %w", err)
-=======
-	if err := gqlclient.Post(ctx, &res, introspection.Introspection, nil, nil, nil); err != nil {
-		return nil, xerrors.Errorf("introspection query failed: %w", err)
->>>>>>> 28a2b205
 	}
 
 	return schema, nil
