package config

import (
	"context"
	"io/ioutil"
	"net/http"
	"os"
	"path/filepath"
	"regexp"
	"strings"

	"github.com/99designs/gqlgen/codegen/config"
	"github.com/Yamashou/gqlgenc/client"
	"github.com/Yamashou/gqlgenc/introspection"
	"github.com/pkg/errors"
	"github.com/vektah/gqlparser/v2"
	"github.com/vektah/gqlparser/v2/ast"
	"github.com/vektah/gqlparser/v2/validator"
	"golang.org/x/xerrors"
	"gopkg.in/yaml.v2"
)

// Config extends the gqlgen basic config
// and represents the config file
type Config struct {
	SchemaFilename StringList           `yaml:"schema,omitempty"`
	Model          config.PackageConfig `yaml:"model,omitempty"`
	Client         config.PackageConfig `yaml:"client,omitempty"`
	Models         config.TypeMap       `yaml:"models,omitempty"`
	Endpoint       *EndPointConfig      `yaml:"endpoint,omitempty"`
	Query          []string             `yaml:"query"`

	// gqlgen config struct
	GQLConfig *config.Config `yaml:"-"`
}

// StringList is a simple array of strings
type StringList []string

// Has checks if the strings array has a give value
func (a StringList) Has(file string) bool {
	for _, existing := range a {
		if existing == file {
			return true
		}
	}

	return false
}

// EndPointConfig are the allowed options for the 'endpoint' config
type EndPointConfig struct {
	URL     string            `yaml:"url"`
	Headers map[string]string `yaml:"headers,omitempty"`
}

func findCfg(fileName string) (string, error) {
	dir, err := os.Getwd()
	if err != nil {
		return "", xerrors.Errorf("unable to get working dir to findCfg: %w", err)
	}

	cfg := findCfgInDir(dir, fileName)

	if cfg == "" {
		return "", os.ErrNotExist
	}

	return cfg, nil
}

func findCfgInDir(dir, fileName string) string {
	path := filepath.Join(dir, fileName)

	return path
}

var path2regex = strings.NewReplacer(
	`.`, `\.`,
	`*`, `.+`,
	`\`, `[\\/]`,
	`/`, `[\\/]`,
)

// LoadConfig loads and parses the config gqlgenc config
func LoadConfig(filename string) (*Config, error) {
	var cfg Config
	file, err := findCfg(filename)
	if err != nil {
		return nil, xerrors.Errorf("unable to get file path: %w", err)
	}
	b, err := ioutil.ReadFile(file)
	if err != nil {
		return nil, xerrors.Errorf("unable to read config: %w", err)
	}

	confContent := []byte(os.ExpandEnv(string(b)))
	if err := yaml.UnmarshalStrict(confContent, &cfg); err != nil {
		return nil, xerrors.Errorf("unable to parse config: %w", err)
	}

	if len(cfg.SchemaFilename) > 0 && cfg.Endpoint != nil {
		return nil, errors.New("'schema' and 'endpoint' both specified. Use schema to load from a local file, use endpoint to load from a remote server (using introspection)")
	}

	if len(cfg.SchemaFilename) == 0 && cfg.Endpoint == nil {
		return nil, errors.New("neither 'schema' nor 'endpoint' specified. Use schema to load from a local file, use endpoint to load from a remote server (using introspection)")
	}

<<<<<<< HEAD
=======
	preGlobbing := cfg.SchemaFilename
>>>>>>> ae637408
	// https://github.com/99designs/gqlgen/blob/3a31a752df764738b1f6e99408df3b169d514784/codegen/config/config.go#L120
	for _, f := range cfg.SchemaFilename {
		var matches []string

		// for ** we want to override default globbing patterns and walk all
		// subdirectories to match schema files.
		if strings.Contains(f, "**") {
			pathParts := strings.SplitN(f, "**", 2)
			rest := strings.TrimPrefix(strings.TrimPrefix(pathParts[1], `\`), `/`)
			// turn the rest of the glob into a regex, anchored only at the end because ** allows
			// for any number of dirs in between and walk will let us match against the full path name
			globRe := regexp.MustCompile(path2regex.Replace(rest) + `$`)

			if err := filepath.Walk(pathParts[0], func(path string, info os.FileInfo, err error) error {
				if err != nil {
					return err
				}

				if globRe.MatchString(strings.TrimPrefix(path, pathParts[0])) {
					matches = append(matches, path)
				}

				return nil
			}); err != nil {
				return nil, errors.Wrapf(err, "failed to walk schema at root %s", pathParts[0])
			}
		} else {
			matches, err = filepath.Glob(f)
			if err != nil {
				return nil, errors.Wrapf(err, "failed to glob schema filename %s", f)
			}
		}

		files := StringList{}
		for _, m := range matches {
			if !files.Has(m) {
				files = append(files, m)
			}
		}

		cfg.SchemaFilename = files
	}

	models := make(config.TypeMap)
	if cfg.Models != nil {
		models = cfg.Models
	}

	sources := []*ast.Source{}

	for _, filename := range cfg.SchemaFilename {
		filename = filepath.ToSlash(filename)
		var err error
		var schemaRaw []byte
		schemaRaw, err = ioutil.ReadFile(filename)
		if err != nil {
			return nil, errors.Wrap(err, "unable to open schema")
		}

		sources = append(sources, &ast.Source{Name: filename, Input: string(schemaRaw)})
	}

	cfg.GQLConfig = &config.Config{
		Model:  cfg.Model,
		Models: models,
		// TODO: gqlgen must be set exec but client not used
		Exec:       config.PackageConfig{Filename: "generated.go"},
		Directives: map[string]config.DirectiveConfig{},
		Sources:    sources,
	}

	if err := cfg.Client.Check(); err != nil {
		return nil, xerrors.Errorf("config.exec: %w", err)
	}

	return &cfg, nil
}

// LoadSchema load and parses the schema from a local file or a remote server
func (c *Config) LoadSchema(ctx context.Context) error {
	var schema *ast.Schema

	if c.SchemaFilename != nil {
		s, err := c.loadLocalSchema()
		if err != nil {
			return xerrors.Errorf("load local schema failed: %w", err)
		}

		schema = s
	} else {
		s, err := c.loadRemoteSchema(ctx)
		if err != nil {
			return xerrors.Errorf("load remote schema failed: %w", err)
		}

		schema = s
	}

	if schema.Query == nil {
		schema.Query = &ast.Definition{
			Kind: ast.Object,
			Name: "Query",
		}
		schema.Types["Query"] = schema.Query
	}

	c.GQLConfig.Schema = schema

	return nil
}

func (c *Config) loadRemoteSchema(ctx context.Context) (*ast.Schema, error) {
	addHeader := func(req *http.Request) {
		for key, value := range c.Endpoint.Headers {
			req.Header.Set(key, value)
		}
	}
	gqlclient := client.NewClient(http.DefaultClient, c.Endpoint.URL, addHeader)

	var res introspection.Query
	if err := gqlclient.Post(ctx, introspection.Introspection, &res, nil); err != nil {
		return nil, xerrors.Errorf("introspection query failed: %w", err)
	}

	schema, err := validator.ValidateSchemaDocument(introspection.ParseIntrospectionQuery(res))
	if err != nil {
		return nil, xerrors.Errorf("validation error: %w", err)
	}

	return schema, nil
}

func (c *Config) loadLocalSchema() (*ast.Schema, error) {
	schema, err := gqlparser.LoadSchema(c.GQLConfig.Sources...)
	if err != nil {
		return nil, err
	}

	return schema, nil
}<|MERGE_RESOLUTION|>--- conflicted
+++ resolved
@@ -99,18 +99,14 @@
 		return nil, xerrors.Errorf("unable to parse config: %w", err)
 	}
 
-	if len(cfg.SchemaFilename) > 0 && cfg.Endpoint != nil {
+	if cfg.SchemaFilename != nil && cfg.Endpoint != nil {
 		return nil, errors.New("'schema' and 'endpoint' both specified. Use schema to load from a local file, use endpoint to load from a remote server (using introspection)")
 	}
 
-	if len(cfg.SchemaFilename) == 0 && cfg.Endpoint == nil {
+	if cfg.SchemaFilename == nil && cfg.Endpoint == nil {
 		return nil, errors.New("neither 'schema' nor 'endpoint' specified. Use schema to load from a local file, use endpoint to load from a remote server (using introspection)")
 	}
 
-<<<<<<< HEAD
-=======
-	preGlobbing := cfg.SchemaFilename
->>>>>>> ae637408
 	// https://github.com/99designs/gqlgen/blob/3a31a752df764738b1f6e99408df3b169d514784/codegen/config/config.go#L120
 	for _, f := range cfg.SchemaFilename {
 		var matches []string
